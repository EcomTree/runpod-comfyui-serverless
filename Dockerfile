<<<<<<< HEAD
# syntax=docker/dockerfile:1.4
# Multi-stage Dockerfile for optimized ComfyUI Serverless deployment

# ============================================================
# Stage 1: Builder - Dependencies and ComfyUI setup
# ============================================================
FROM runpod/pytorch:2.8.0-py3.11-cuda12.8.1-cudnn-devel-ubuntu22.04 AS builder
=======
# syntax=docker/dockerfile:1.6
FROM runpod/pytorch:2.8.0-py3.11-cuda12.8.1-cudnn-devel-ubuntu22.04 AS builder

# ------------------------------------------------------------
# Metadata
# ------------------------------------------------------------
LABEL maintainer="Sebastian" \
      description="ComfyUI Serverless Worker - Optimized Multi-Stage Build" \
      version="3.0"
>>>>>>> 856f6762

# Build arguments for dynamic versioning
ARG COMFYUI_VERSION=v0.3.57
ARG INSTALL_CUSTOM_NODES=true
ARG ENABLE_OPTIMIZATIONS=true

# Environment for build
ENV DEBIAN_FRONTEND=noninteractive \
    PYTHONDONTWRITEBYTECODE=1 \
    PYTHONUNBUFFERED=1

<<<<<<< HEAD
# System packages with BuildKit cache mount for faster rebuilds
RUN --mount=type=cache,target=/var/cache/apt,sharing=locked \
    --mount=type=cache,target=/var/lib/apt,sharing=locked \
    apt-get update && \
    apt-get install -y --no-install-recommends \
=======
# ------------------------------------------------------------
# System Packages
# ------------------------------------------------------------
RUN --mount=type=cache,target=/var/cache/apt,sharing=locked \
    --mount=type=cache,target=/var/lib/apt/lists,sharing=locked \
    apt-get update && \
    apt-get install -y \
>>>>>>> 856f6762
        git \
        wget \
        curl \
        unzip \
        jq \
        build-essential \
        software-properties-common \
        libgl1-mesa-glx \
        libglib2.0-0 \
        libsm6 \
        libxext6 \
        libxrender-dev \
<<<<<<< HEAD
        libgomp1 && \
    rm -rf /var/lib/apt/lists/* /tmp/* /var/tmp/*

WORKDIR /workspace

# Copy only requirements first for better layer caching
COPY requirements.txt /workspace/requirements.txt

# Install Python dependencies with pip cache mount
RUN --mount=type=cache,target=/root/.cache/pip \
    pip install --no-cache-dir --upgrade pip setuptools wheel && \
    pip install --no-cache-dir -r requirements.txt

# Copy project files
COPY scripts/ /workspace/scripts/
COPY src/ /workspace/src/
COPY configs/ /workspace/configs/
COPY models_download.json /workspace/models_download.json

# Make scripts executable
RUN chmod +x /workspace/scripts/*.sh && \
    chmod +x /workspace/scripts/*.py

# Clone ComfyUI with dynamic version
RUN echo "📦 Installing ComfyUI ${COMFYUI_VERSION}" && \
    git clone https://github.com/comfyanonymous/ComfyUI.git && \
    cd ComfyUI && \
    git checkout ${COMFYUI_VERSION} && \
    echo "✅ ComfyUI ${COMFYUI_VERSION} installed"
=======
        libgomp1 \
        aiohttp \
        aiofiles && \
    apt-get clean && \
    rm -rf /tmp/* /var/tmp/*

# ------------------------------------------------------------
# Python Setup
# ------------------------------------------------------------
# Upgrade pip and install core tools
RUN --mount=type=cache,target=/root/.cache/pip pip install --no-cache-dir --upgrade pip setuptools wheel

# Copy minimal project files required for building ComfyUI
WORKDIR /workspace
COPY scripts/ /workspace/scripts/
COPY sitecustomize.py /workspace/sitecustomize.py
COPY configs/ /workspace/configs/

# We don't install app requirements in the builder stage

# ------------------------------------------------------------
# ComfyUI Installation (Dynamic Version)
# ------------------------------------------------------------
ARG COMFYUI_REPO="https://github.com/comfyanonymous/ComfyUI.git"
ARG COMFYUI_VERSION="latest"

# Clone and checkout requested ComfyUI version
RUN --mount=type=cache,target=/root/.cache/git bash -lc 'set -euo pipefail; \
    echo "Cloning ComfyUI from: ${COMFYUI_REPO}"; \
    git clone --filter=blob:none "${COMFYUI_REPO}" ComfyUI; \
    cd ComfyUI; \
    VERSION_RESOLVED="${COMFYUI_VERSION}"; \
    if [[ "${COMFYUI_VERSION}" == "latest" ]]; then \
      VERSION_RESOLVED=$(bash /workspace/scripts/get_latest_version.sh) || VERSION_RESOLVED="main"; \
    fi; \
    echo "Using ComfyUI version: ${VERSION_RESOLVED}"; \
    git fetch --tags --depth=1 || true; \
    # Try tag, then branch, finally fallback to main
    if ! git checkout -q "${VERSION_RESOLVED}" 2>/dev/null; then \
      if ! git checkout -q "tags/${VERSION_RESOLVED}" 2>/dev/null; then \
        echo "Falling back to 'main'"; \
        git checkout -q main || git checkout -q master || true; \
      fi; \
    fi'
>>>>>>> 856f6762

# Install ComfyUI dependencies (excluding torch which is in base image)
WORKDIR /workspace/ComfyUI
<<<<<<< HEAD
RUN --mount=type=cache,target=/root/.cache/pip \
    pip install --no-cache-dir $(grep -v -E "^torch([^a-z]|$)|torchvision|torchaudio" requirements.txt | grep -v "^#" | grep -v "^$" | tr '\n' ' ') && \
    pip install --no-cache-dir librosa soundfile av moviepy

# Install custom nodes using automated installer
RUN if [ "$INSTALL_CUSTOM_NODES" = "true" ]; then \
        echo "📦 Installing custom nodes..." && \
        /workspace/scripts/install_custom_nodes.sh install && \
        echo "✅ Custom nodes installed"; \
    else \
        echo "⏩ Skipping custom nodes installation"; \
    fi

# Create model directories
RUN mkdir -p /workspace/ComfyUI/models/checkpoints \
             /workspace/ComfyUI/models/clip \
             /workspace/ComfyUI/models/vae \
             /workspace/ComfyUI/models/unet \
             /workspace/ComfyUI/models/loras \
             /workspace/ComfyUI/models/clip_vision \
             /workspace/ComfyUI/models/text_encoders \
             /workspace/ComfyUI/models/diffusion_models \
             /workspace/ComfyUI/models/controlnet \
             /workspace/ComfyUI/models/upscale_models \
             /workspace/ComfyUI/models/embeddings \
             /workspace/ComfyUI/models/animatediff_models \
             /workspace/ComfyUI/output \
             /workspace/logs \
             /workspace/outputs && \
    echo "✅ Directory structure created"

# ============================================================
# Stage 2: Runtime - Final optimized image
# ============================================================
FROM runpod/pytorch:2.8.0-py3.11-cuda12.8.1-cudnn-devel-ubuntu22.04

# Metadata
LABEL maintainer="Sebastian" \
      description="ComfyUI Serverless Worker - Optimized Multi-Stage Build" \
      version="3.0" \
      comfyui.version="${COMFYUI_VERSION:-v0.3.57}" \
      features="dynamic-versioning,performance-optimizations,multi-stage-build,custom-nodes"

# Runtime environment variables
ENV DEBIAN_FRONTEND=noninteractive \
    PYTHONDONTWRITEBYTECODE=1 \
    PYTHONUNBUFFERED=1 \
    PYTORCH_CUDA_ALLOC_CONF=max_split_size_mb:512,expandable_segments:True \
    TORCH_ALLOW_TF32_CUBLAS_OVERRIDE=1 \
    PYTORCH_JIT=1 \
    PYTHONPATH=/workspace:/workspace/src \
    COMFYUI_PATH=/workspace/ComfyUI

# Install only runtime dependencies (minimal layer)
RUN --mount=type=cache,target=/var/cache/apt,sharing=locked \
    --mount=type=cache,target=/var/lib/apt,sharing=locked \
    apt-get update && \
    apt-get install -y --no-install-recommends \
        git \
        curl \
        jq \
        libgl1-mesa-glx \
        libglib2.0-0 \
        libsm6 \
        libxext6 \
        libgomp1 && \
    apt-get clean && \
    rm -rf /var/lib/apt/lists/* /tmp/* /var/tmp/*

# Copy installed dependencies from builder
COPY --from=builder /usr/local/lib/python3.11/dist-packages /usr/local/lib/python3.11/dist-packages
COPY --from=builder /usr/local/bin /usr/local/bin

# Copy workspace from builder
WORKDIR /workspace
COPY --from=builder /workspace /workspace

# Copy handler
COPY rp_handler.py /workspace/rp_handler.py

# Apply performance optimizations at build time
RUN python3 /workspace/scripts/optimize_performance.py --check || true

# Create version info file
RUN echo "{\
  \"comfyui_version\": \"${COMFYUI_VERSION:-v0.3.57}\",\
  \"build_date\": \"$(date -u +%Y-%m-%dT%H:%M:%SZ)\",\
  \"pytorch_version\": \"$(python3 -c 'import torch; print(torch.__version__)')\",\
  \"cuda_version\": \"$(python3 -c 'import torch; print(torch.version.cuda)')\",\
  \"optimizations\": \"torch.compile,tf32,cudnn_benchmark\"\
}" > /workspace/build_info.json && \
    cat /workspace/build_info.json

# Health check with faster interval for serverless
HEALTHCHECK --interval=15s --timeout=5s --start-period=30s --retries=2 \
    CMD python3 -c "import requests; requests.get('http://127.0.0.1:8188/system_stats', timeout=3)" || exit 1

# Expose ComfyUI port
EXPOSE 8188

# Start command
=======
RUN --mount=type=cache,target=/root/.cache/pip pip install --no-cache-dir $(grep -v -E "^torch([^a-z]|$)|torchvision|torchaudio" requirements.txt | grep -v "^#" | grep -v "^$" | tr '\n' ' ')

# Install additional ComfyUI packages
RUN --mount=type=cache,target=/root/.cache/pip pip install --no-cache-dir librosa soundfile av moviepy

# ------------------------------------------------------------
# Performance Optimizations
# ------------------------------------------------------------
COPY scripts/optimize_performance.py /workspace/scripts/optimize_performance.py
RUN chmod +x /workspace/scripts/optimize_performance.py && \
    python3 /workspace/scripts/optimize_performance.py --comfyui-path /workspace/ComfyUI || true

# ------------------------------------------------------------
# Custom Nodes Installation
# ------------------------------------------------------------
RUN bash /workspace/scripts/install_custom_nodes.sh /workspace/configs/custom_nodes.json

# Reduce repo size by removing git metadata
RUN rm -rf /workspace/ComfyUI/.git

# ------------------------------------------------------------
# Directory Structure
# ------------------------------------------------------------
# Create necessary directories
RUN mkdir -p /workspace/ComfyUI/models/checkpoints && \
    mkdir -p /workspace/ComfyUI/models/clip && \
    mkdir -p /workspace/ComfyUI/models/vae && \
    mkdir -p /workspace/ComfyUI/models/unet && \
    mkdir -p /workspace/ComfyUI/models/loras && \
    mkdir -p /workspace/ComfyUI/models/clip_vision && \
    mkdir -p /workspace/ComfyUI/models/text_encoders && \
    mkdir -p /workspace/ComfyUI/models/diffusion_models && \
    mkdir -p /workspace/ComfyUI/output && \
    mkdir -p /workspace/logs && \
    mkdir -p /workspace/outputs && \
    echo "📦 Project directories created"

# -------------------------------------------
# Runtime Image
# -------------------------------------------
FROM runpod/pytorch:2.8.0-py3.11-cuda12.8.1-cudnn-devel-ubuntu22.04 AS runtime

LABEL maintainer="Sebastian" \
      description="ComfyUI Serverless Worker - Optimized Multi-Stage Build" \
      version="3.0"

# Base environment
ENV DEBIAN_FRONTEND=noninteractive \
    PYTHONDONTWRITEBYTECODE=1 \
    PYTHONUNBUFFERED=1

# System packages (runtime minimum)
RUN --mount=type=cache,target=/var/cache/apt,sharing=locked \
    --mount=type=cache,target=/var/lib/apt/lists,sharing=locked \
    apt-get update && \
    apt-get install -y --no-install-recommends \
        git \
        wget \
        curl \
        libgl1-mesa-glx \
        libglib2.0-0 \
        libsm6 \
        libxext6 \
        libxrender-dev \
        libgomp1 && \
    apt-get clean && \
    rm -rf /var/lib/apt/lists/* /tmp/* /var/tmp/*

WORKDIR /workspace

# Copy application files
COPY requirements.txt /workspace/requirements.txt
COPY src/ /workspace/src/
COPY scripts/ /workspace/scripts/
COPY sitecustomize.py /workspace/sitecustomize.py
COPY configs/ /workspace/configs/
COPY rp_handler.py /workspace/rp_handler.py

# Install app dependencies
RUN --mount=type=cache,target=/root/.cache/pip pip install --no-cache-dir --upgrade pip setuptools wheel && \
    --mount=type=cache,target=/root/.cache/pip pip install --no-cache-dir -r requirements.txt

# Copy prepared ComfyUI from builder stage
COPY --from=builder /workspace/ComfyUI /workspace/ComfyUI

# Permissions and executables
RUN chmod +x /workspace/scripts/*.sh || true

# Runtime configuration with performance optimizations
ENV PYTORCH_CUDA_ALLOC_CONF=max_split_size_mb:1024,expandable_segments:True \
    TORCH_ALLOW_TF32_CUBLAS_OVERRIDE=1 \
    TORCH_CUDNN_V8_API_ENABLED=1 \
    CUDNN_BENCHMARK=1 \
    CUDNN_DETERMINISTIC=0 \
    CUDNN_CONV_ALGO_WORKSPACE_LIMIT=1024 \
    PYTHONPATH=/workspace:/workspace/src

# Healthcheck
HEALTHCHECK --interval=30s --timeout=10s --start-period=60s --retries=3 \
    CMD python3 -c "import requests; requests.get('http://127.0.0.1:8188/system_stats', timeout=5)"

# Expose port
EXPOSE 8188

# Entrypoint
>>>>>>> 856f6762
CMD ["python3", "-u", "/workspace/rp_handler.py"]<|MERGE_RESOLUTION|>--- conflicted
+++ resolved
@@ -1,12 +1,3 @@
-<<<<<<< HEAD
-# syntax=docker/dockerfile:1.4
-# Multi-stage Dockerfile for optimized ComfyUI Serverless deployment
-
-# ============================================================
-# Stage 1: Builder - Dependencies and ComfyUI setup
-# ============================================================
-FROM runpod/pytorch:2.8.0-py3.11-cuda12.8.1-cudnn-devel-ubuntu22.04 AS builder
-=======
 # syntax=docker/dockerfile:1.6
 FROM runpod/pytorch:2.8.0-py3.11-cuda12.8.1-cudnn-devel-ubuntu22.04 AS builder
 
@@ -16,25 +7,14 @@
 LABEL maintainer="Sebastian" \
       description="ComfyUI Serverless Worker - Optimized Multi-Stage Build" \
       version="3.0"
->>>>>>> 856f6762
 
-# Build arguments for dynamic versioning
-ARG COMFYUI_VERSION=v0.3.57
-ARG INSTALL_CUSTOM_NODES=true
-ARG ENABLE_OPTIMIZATIONS=true
-
-# Environment for build
+# ------------------------------------------------------------
+# Environment Variables
+# ------------------------------------------------------------
 ENV DEBIAN_FRONTEND=noninteractive \
     PYTHONDONTWRITEBYTECODE=1 \
     PYTHONUNBUFFERED=1
 
-<<<<<<< HEAD
-# System packages with BuildKit cache mount for faster rebuilds
-RUN --mount=type=cache,target=/var/cache/apt,sharing=locked \
-    --mount=type=cache,target=/var/lib/apt,sharing=locked \
-    apt-get update && \
-    apt-get install -y --no-install-recommends \
-=======
 # ------------------------------------------------------------
 # System Packages
 # ------------------------------------------------------------
@@ -42,7 +22,6 @@
     --mount=type=cache,target=/var/lib/apt/lists,sharing=locked \
     apt-get update && \
     apt-get install -y \
->>>>>>> 856f6762
         git \
         wget \
         curl \
@@ -55,37 +34,6 @@
         libsm6 \
         libxext6 \
         libxrender-dev \
-<<<<<<< HEAD
-        libgomp1 && \
-    rm -rf /var/lib/apt/lists/* /tmp/* /var/tmp/*
-
-WORKDIR /workspace
-
-# Copy only requirements first for better layer caching
-COPY requirements.txt /workspace/requirements.txt
-
-# Install Python dependencies with pip cache mount
-RUN --mount=type=cache,target=/root/.cache/pip \
-    pip install --no-cache-dir --upgrade pip setuptools wheel && \
-    pip install --no-cache-dir -r requirements.txt
-
-# Copy project files
-COPY scripts/ /workspace/scripts/
-COPY src/ /workspace/src/
-COPY configs/ /workspace/configs/
-COPY models_download.json /workspace/models_download.json
-
-# Make scripts executable
-RUN chmod +x /workspace/scripts/*.sh && \
-    chmod +x /workspace/scripts/*.py
-
-# Clone ComfyUI with dynamic version
-RUN echo "📦 Installing ComfyUI ${COMFYUI_VERSION}" && \
-    git clone https://github.com/comfyanonymous/ComfyUI.git && \
-    cd ComfyUI && \
-    git checkout ${COMFYUI_VERSION} && \
-    echo "✅ ComfyUI ${COMFYUI_VERSION} installed"
-=======
         libgomp1 \
         aiohttp \
         aiofiles && \
@@ -130,113 +78,9 @@
         git checkout -q main || git checkout -q master || true; \
       fi; \
     fi'
->>>>>>> 856f6762
 
-# Install ComfyUI dependencies (excluding torch which is in base image)
+# Install ComfyUI dependencies (excluding torch/torchvision/torchaudio which are in base image)
 WORKDIR /workspace/ComfyUI
-<<<<<<< HEAD
-RUN --mount=type=cache,target=/root/.cache/pip \
-    pip install --no-cache-dir $(grep -v -E "^torch([^a-z]|$)|torchvision|torchaudio" requirements.txt | grep -v "^#" | grep -v "^$" | tr '\n' ' ') && \
-    pip install --no-cache-dir librosa soundfile av moviepy
-
-# Install custom nodes using automated installer
-RUN if [ "$INSTALL_CUSTOM_NODES" = "true" ]; then \
-        echo "📦 Installing custom nodes..." && \
-        /workspace/scripts/install_custom_nodes.sh install && \
-        echo "✅ Custom nodes installed"; \
-    else \
-        echo "⏩ Skipping custom nodes installation"; \
-    fi
-
-# Create model directories
-RUN mkdir -p /workspace/ComfyUI/models/checkpoints \
-             /workspace/ComfyUI/models/clip \
-             /workspace/ComfyUI/models/vae \
-             /workspace/ComfyUI/models/unet \
-             /workspace/ComfyUI/models/loras \
-             /workspace/ComfyUI/models/clip_vision \
-             /workspace/ComfyUI/models/text_encoders \
-             /workspace/ComfyUI/models/diffusion_models \
-             /workspace/ComfyUI/models/controlnet \
-             /workspace/ComfyUI/models/upscale_models \
-             /workspace/ComfyUI/models/embeddings \
-             /workspace/ComfyUI/models/animatediff_models \
-             /workspace/ComfyUI/output \
-             /workspace/logs \
-             /workspace/outputs && \
-    echo "✅ Directory structure created"
-
-# ============================================================
-# Stage 2: Runtime - Final optimized image
-# ============================================================
-FROM runpod/pytorch:2.8.0-py3.11-cuda12.8.1-cudnn-devel-ubuntu22.04
-
-# Metadata
-LABEL maintainer="Sebastian" \
-      description="ComfyUI Serverless Worker - Optimized Multi-Stage Build" \
-      version="3.0" \
-      comfyui.version="${COMFYUI_VERSION:-v0.3.57}" \
-      features="dynamic-versioning,performance-optimizations,multi-stage-build,custom-nodes"
-
-# Runtime environment variables
-ENV DEBIAN_FRONTEND=noninteractive \
-    PYTHONDONTWRITEBYTECODE=1 \
-    PYTHONUNBUFFERED=1 \
-    PYTORCH_CUDA_ALLOC_CONF=max_split_size_mb:512,expandable_segments:True \
-    TORCH_ALLOW_TF32_CUBLAS_OVERRIDE=1 \
-    PYTORCH_JIT=1 \
-    PYTHONPATH=/workspace:/workspace/src \
-    COMFYUI_PATH=/workspace/ComfyUI
-
-# Install only runtime dependencies (minimal layer)
-RUN --mount=type=cache,target=/var/cache/apt,sharing=locked \
-    --mount=type=cache,target=/var/lib/apt,sharing=locked \
-    apt-get update && \
-    apt-get install -y --no-install-recommends \
-        git \
-        curl \
-        jq \
-        libgl1-mesa-glx \
-        libglib2.0-0 \
-        libsm6 \
-        libxext6 \
-        libgomp1 && \
-    apt-get clean && \
-    rm -rf /var/lib/apt/lists/* /tmp/* /var/tmp/*
-
-# Copy installed dependencies from builder
-COPY --from=builder /usr/local/lib/python3.11/dist-packages /usr/local/lib/python3.11/dist-packages
-COPY --from=builder /usr/local/bin /usr/local/bin
-
-# Copy workspace from builder
-WORKDIR /workspace
-COPY --from=builder /workspace /workspace
-
-# Copy handler
-COPY rp_handler.py /workspace/rp_handler.py
-
-# Apply performance optimizations at build time
-RUN python3 /workspace/scripts/optimize_performance.py --check || true
-
-# Create version info file
-RUN echo "{\
-  \"comfyui_version\": \"${COMFYUI_VERSION:-v0.3.57}\",\
-  \"build_date\": \"$(date -u +%Y-%m-%dT%H:%M:%SZ)\",\
-  \"pytorch_version\": \"$(python3 -c 'import torch; print(torch.__version__)')\",\
-  \"cuda_version\": \"$(python3 -c 'import torch; print(torch.version.cuda)')\",\
-  \"optimizations\": \"torch.compile,tf32,cudnn_benchmark\"\
-}" > /workspace/build_info.json && \
-    cat /workspace/build_info.json
-
-# Health check with faster interval for serverless
-HEALTHCHECK --interval=15s --timeout=5s --start-period=30s --retries=2 \
-    CMD python3 -c "import requests; requests.get('http://127.0.0.1:8188/system_stats', timeout=3)" || exit 1
-
-# Expose ComfyUI port
-EXPOSE 8188
-
-# Start command
-=======
 RUN --mount=type=cache,target=/root/.cache/pip pip install --no-cache-dir $(grep -v -E "^torch([^a-z]|$)|torchvision|torchaudio" requirements.txt | grep -v "^#" | grep -v "^$" | tr '\n' ' ')
 
 # Install additional ComfyUI packages
@@ -342,5 +186,4 @@
 EXPOSE 8188
 
 # Entrypoint
->>>>>>> 856f6762
 CMD ["python3", "-u", "/workspace/rp_handler.py"]