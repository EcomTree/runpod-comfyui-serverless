--- conflicted
+++ resolved
@@ -2,10 +2,7 @@
 
 import runpod
 import time
-<<<<<<< HEAD
-=======
 import traceback
->>>>>>> 66c2ab74
 import uuid
 from pathlib import Path
 from typing import Dict, Any
@@ -96,10 +93,6 @@
 
         # Check if we have any output
         if not output_urls:
-<<<<<<< HEAD
-            error_details = "; ".join([f["error"] for f in failed_uploads]) if config.is_s3_configured() else "Failed to save all images to volume"
-            return {"error": f"Failed to upload all images{' to S3' if config.is_s3_configured() else ''} and no volume paths available: {error_details}"}
-=======
             # Build clear error message based on storage configuration
             if config.is_s3_configured():
                 error_details = "; ".join([f["error"] for f in failed_uploads])
@@ -107,7 +100,6 @@
             else:
                 error_message = "Failed to save all images to volume"
             return {"error": error_message}
->>>>>>> 66c2ab74
 
         # Determine storage type
         actual_storage_type = "s3" if (config.is_s3_configured() and s3_success_count > 0) else "volume"
