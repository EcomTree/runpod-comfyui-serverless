--- conflicted
+++ resolved
@@ -112,9 +112,18 @@
    ./scripts/install_custom_nodes.sh
    ```
 
-3. **Download Models** (Optional)
-   ```bash
-<<<<<<< HEAD
+3. **Build Docker Image** (with optional ComfyUI version)
+   ```bash
+   # Build with latest ComfyUI release (default)
+   docker build -t ecomtree/comfyui-serverless:latest -f Dockerfile .
+
+   # Or pin a specific ComfyUI version
+   docker build --build-arg COMFYUI_VERSION=v0.3.57 \
+     -t ecomtree/comfyui-serverless:0.3.57 -f Dockerfile .
+   ```
+
+4. **Download Models** (Optional)
+   ```bash
    # Download all models
    python3 scripts/download_models.py
    
@@ -123,23 +132,6 @@
    
    # Download specific categories
    python3 scripts/download_models.py --categories base realistic
-=======
-   # Build with latest ComfyUI release (default)
-   docker build -t ecomtree/comfyui-serverless:latest -f Dockerfile .
-
-   # Or pin a specific ComfyUI version
-   docker build --build-arg COMFYUI_VERSION=v0.3.57 \
-     -t ecomtree/comfyui-serverless:0.3.57 -f Dockerfile .
->>>>>>> ff8fcb80
-   ```
-
-4. **Build Docker Image**
-   ```bash
-   # Standard build
-   docker build -t comfyui-serverless:latest -f Dockerfile .
-   
-   # Build with BuildKit optimizations
-   DOCKER_BUILDKIT=1 docker build -t comfyui-serverless:latest -f Dockerfile .
    ```
 
 5. **Push to Registry**
@@ -160,15 +152,6 @@
   - Set to `false` if you want to preserve exact seeds from your workflow
   - When enabled, all seed values are replaced with random values before execution
 
-<<<<<<< HEAD
-#### Performance Optimizations
-- `ENABLE_TORCH_COMPILE`: Enable torch.compile optimizations (default: true)
-- `DISABLE_SMART_MEMORY`: Disable ComfyUI smart memory management (default: false)
-- `FORCE_FP16`: Force FP16 precision (default: false)
-- `COLD_START_OPTIMIZATION`: Enable cold start optimizations (default: true)
-- `PRELOAD_MODELS`: Preload models at startup (default: false)
-- `GPU_MEMORY_FRACTION`: GPU memory fraction to use (default: 0.9)
-=======
 #### Performance Tuning
 - `ENABLE_TORCH_COMPILE`: Enable torch.compile optimization hooks (default: false)
 - `TORCH_COMPILE_BACKEND`: Compile backend (default: inductor)
@@ -179,9 +162,9 @@
 - `ENABLE_CUDNN_BENCHMARK`: Enable cuDNN autotune (default: true)
 - `MATMUL_PRECISION`: highest | high (default) | medium
 - `COMFY_EXTRA_ARGS`: Extra CLI flags passed to ComfyUI at startup
+- **Deprecated (kept for backward compatibility)**: `DISABLE_SMART_MEMORY`, `FORCE_FP16`, `COLD_START_OPTIMIZATION`, `PRELOAD_MODELS`, `GPU_MEMORY_FRACTION`
 
 See `docs/performance-tuning.md` for details.
->>>>>>> ff8fcb80
 
 #### Storage Configuration (S3 or Network Volume)
 
@@ -484,14 +467,13 @@
 
 - **Base Image**: `runpod/pytorch:2.8.0-py3.11-cuda12.8.1-cudnn-devel-ubuntu22.04`
 - **CUDA Version**: 12.8.1 (requires Ada Lovelace, Hopper, or Blackwell GPUs)
-<<<<<<< HEAD
 - **ComfyUI Version**: Dynamic (latest by default, configurable via `COMFYUI_VERSION`)
 - **PyTorch**: 2.8.0 with CUDA 12.8 + torch.compile optimizations
 - **Pre-installed Models**: 160+ models available via download system
 - **GPU Memory**: Optimized with `--normalvram` flag + memory optimizations
 - **Tensor Cores**: Fully optimized for modern Tensor Cores (4th gen+)
-- **Custom Nodes**: 5 essential nodes (ComfyUI-Manager, Impact-Pack, rgthree-comfy, Advanced-ControlNet, VideoHelperSuite)
-- **Docker**: Multi-stage build with BuildKit optimizations
+- **Custom Nodes**: 6 essential nodes (ComfyUI-Manager, Impact-Pack, rgthree-comfy, Advanced-ControlNet, VideoHelperSuite, LoadImageFromHttpURL)
+- **Docker**: Multi-stage build with BuildKit cache mounts for faster rebuilds
 - **Performance**: torch.compile, CUDNN optimizations, memory management
 
 ## 📚 Documentation
@@ -508,16 +490,6 @@
 - `scripts/download_models.py` - Download models with parallel processing
 - `scripts/verify_links.py` - Verify model download links
 - `scripts/install_custom_nodes.sh` - Install custom nodes
-- `scripts/cold_start_optimizer.py` - Cold start optimizations
-=======
-- **ComfyUI Version**: dynamic (default: latest release)
-- **PyTorch**: 2.8.0 with CUDA 12.8
-- **Custom Nodes**: Manager, Impact-Pack, rgthree-comfy, Advanced-ControlNet, VideoHelperSuite, LoadImageFromHttpURL
-- **GPU Memory**: Optimized with `--normalvram` flag
-- **Tensor Cores**: Fully optimized for modern Tensor Cores (4th gen+)
-
-Build is multi-stage and uses BuildKit cache mounts for faster rebuilds.
->>>>>>> ff8fcb80
 
 ## 🤝 Contributing
 
