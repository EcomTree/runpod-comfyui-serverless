"""
ComfyUI server management for RunPod Serverless
"""
import os
import shlex
import shutil
import subprocess
import time
import traceback
import uuid
from pathlib import Path
from typing import Dict, Any, Optional, List

import requests

from .config import config


class ComfyUIManager:
    """Manage ComfyUI server lifecycle and operations"""

    def __init__(self):
        self._comfyui_process = None
        self._comfyui_path = config.get_workspace_config()['comfyui_path']
        self._comfyui_logs_path = config.get_workspace_config()['comfyui_logs_path']

    def _detect_comfyui_version(self) -> str:
        """Detect ComfyUI version from git repo or fallback markers"""
        try:
            repo_path = self._comfyui_path
            if not repo_path.exists():
                return "unknown (path not found)"

            # Prefer git description if available
            git_dir = repo_path / ".git"
            if git_dir.exists():
                try:
                    result = subprocess.run(
                        ["git", "describe", "--tags", "--always", "--dirty"],
                        cwd=str(repo_path),
                        stdout=subprocess.PIPE,
                        stderr=subprocess.DEVNULL,
                        text=True,
                        check=False,
                    )
                    desc = result.stdout.strip()
                    if desc:
                        return desc
                except Exception:
                    pass

            # Fallback: read a VERSION file if present
            version_file = repo_path / "VERSION"
            if version_file.exists():
                try:
                    return version_file.read_text().strip()
                except Exception:
                    pass

            return "unknown"
        except Exception:
            return "unknown"

    def _wait_for_path(self, path: Path, timeout: int = 20, poll_interval: float = 1.0) -> bool:
        """Wait until a path exists or timeout is reached"""
        deadline = time.time() + timeout
        while time.time() < deadline:
            if path.exists():
                return True
            time.sleep(poll_interval)
        return path.exists()

    def _get_volume_base(self) -> Path:
        """Determine the base mount path for the Network Volume"""
        volume_config = config.get_volume_config()
        timeout = volume_config['network_volume_timeout']

        volume_path = volume_config['runpod_volume_path']
        if self._wait_for_path(volume_path, timeout=timeout):
            print(f"📦 Detected Serverless Network Volume at {volume_path}")
            return volume_path

        workspace_path = config.get_workspace_config()['workspace_path']
        print(f"📦 Using {workspace_path} as volume base (no {volume_path} detected)")
        return workspace_path

    def _setup_volume_models(self) -> bool:
        """Setup Volume Models with symlinks"""
        print("📦 Setting up Volume Models with symlinks...")

        try:
            volume_base = self._get_volume_base()
            print(f"🔍 Volume Base: {volume_base}")

            # Check the most common Volume Model structures
            possible_volume_model_dirs = []
            override_dir = config.get_volume_config().get('volume_models_dir')
            if override_dir:
                possible_volume_model_dirs.append(Path(override_dir))
            possible_volume_model_dirs.extend([
                volume_base / "ComfyUI" / "models",
                volume_base / "models",
                volume_base / "comfyui_models",
            ])

            volume_models_dir = None
            for path in possible_volume_model_dirs:
                if path.exists():
                    print(f"✅ Volume Models Directory found: {path}")
                    volume_models_dir = path
                    break

            if not volume_models_dir:
                print(f"⚠️ No Volume Models found in: {[str(p) for p in possible_volume_model_dirs]}")
                return False

            # ComfyUI Models Directory
            comfy_models_dir = config.get_workspace_config()['comfyui_models_path']
            comfy_models_parent = comfy_models_dir.parent
            comfy_models_parent.mkdir(parents=True, exist_ok=True)

            # Check for self-referential symlink
            try:
                volume_resolved = volume_models_dir.resolve()
                comfy_resolved = comfy_models_dir.resolve() if comfy_models_dir.exists() else comfy_models_dir

                if volume_resolved == comfy_resolved:
                    print(f"✅ Volume models directory is already at the expected location: {comfy_models_dir}")
                    print(f"⚠️ Skipping symlink creation (would be self-referential)")
                    return True

                # Also check if both are under WORKSPACE_PATH
                if volume_base == config.get_workspace_config()['workspace_path']:
                    print(f"⚠️ No network volume detected (using {volume_base} as fallback)")
                    print(f"✅ Using local models directory: {comfy_models_dir}")
                    comfy_models_dir.mkdir(parents=True, exist_ok=True)
                    return True
            except (FileNotFoundError, OSError) as e:
                print(f"⚠️ Path resolution warning: {e}")

            # Handle existing symlinks or directories
            symlink_needed = True

            if comfy_models_dir.is_symlink():
                try:
                    current_target = comfy_models_dir.resolve()
                    if current_target == volume_models_dir.resolve():
                        print("🔗 Symlink already exists and points to the volume.")
                        symlink_needed = False
                    else:
                        print(f"🗑️ Removing existing symlink: {comfy_models_dir} → {current_target}")
                        comfy_models_dir.unlink()
                except (FileNotFoundError, OSError):
                    print("🗑️ Removing broken symlink")
                    comfy_models_dir.unlink()
            elif comfy_models_dir.exists():
                print(f"🗑️ Removing local models directory: {comfy_models_dir}")
                shutil.rmtree(comfy_models_dir)

            # Create symlink if needed
            if symlink_needed:
                print(f"🔗 Creating symlink: {comfy_models_dir} → {volume_models_dir}")
                try:
                    comfy_models_dir.symlink_to(volume_models_dir, target_is_directory=True)
                except FileExistsError:
                    print(f"⚠️ Symlink already exists (race condition)")
                    if comfy_models_dir.is_symlink():
                        try:
                            current_target = comfy_models_dir.resolve()
                            if current_target == volume_models_dir.resolve():
                                print("🔗 Symlink is correct")
                            else:
                                print(f"❌ Symlink points to wrong target: {current_target}")
                                return False
                        except (FileNotFoundError, OSError):
                            print("❌ Symlink is broken")
                            return False
                    else:
                        print("❌ Path is blocked by file/directory")
                        return False

            # Verify the symlink
            if comfy_models_dir.is_symlink() and comfy_models_dir.exists():
                print(f"✅ Symlink successfully created and verified!")

                # Show available model types
                model_subdirs = ["checkpoints", "vae", "loras", "unet", "clip", "clip_vision", "text_encoders", "diffusion_models"]
                found_types = []

                for subdir in model_subdirs:
                    subdir_path = comfy_models_dir / subdir
                    if subdir_path.exists():
                        model_files = list(subdir_path.glob("*.safetensors")) + list(subdir_path.glob("*.ckpt"))
                        if model_files:
                            print(f"   📂 {subdir}: {len(model_files)} Models")
                            found_types.append(subdir)
                        else:
                            print(f"   📂 {subdir}: Directory exists, but empty")

                if found_types:
                    print(f"🎯 Models available in: {', '.join(found_types)}")
                    return True
                else:
                    print(f"⚠️ Symlink created, but no models found!")
                    return False
            else:
                print(f"❌ Symlink creation failed!")
                return False

        except Exception as e:
            print(f"❌ Volume Model Setup Error: {e}")
            print(f"📋 Traceback: {traceback.format_exc()}")
            return False

    def _is_comfyui_running(self) -> bool:
        """Check if ComfyUI is already running"""
        try:
            base_url = config.get_comfyui_base_url()
            response = requests.get(f"{base_url}/system_stats", timeout=2)
            if response.status_code == 200:
                return True
        except requests.exceptions.RequestException:
            pass
        return False

    def _wait_for_comfyui(self, max_retries: int = None, delay: int = 2) -> bool:
        """Wait until ComfyUI is ready"""
        # Use configured timeout or default
        if max_retries is None:
            timeout_seconds = config.get('comfy_startup_timeout', 600)
            max_retries = timeout_seconds // delay
        
        base_url = config.get_comfyui_base_url()
        print(f"⏳ Waiting for ComfyUI to start (timeout: {max_retries * delay}s = {max_retries * delay / 60:.1f} min)...")

        for i in range(max_retries):
            try:
                response = requests.get(f"{base_url}/system_stats", timeout=5)
                if response.status_code == 200:
                    elapsed = (i + 1) * delay
                    print(f"✅ ComfyUI is running (started after ~{elapsed}s = {elapsed / 60:.1f} min)")
                    return True
            except requests.exceptions.RequestException:
                pass

            if i < max_retries - 1:
                if (i + 1) % 5 == 0:
                    elapsed = (i + 1) * delay
                    print(f"⏳ Still waiting for ComfyUI... ({elapsed}s / {max_retries * delay}s)")
                time.sleep(delay)

        print(f"❌ ComfyUI failed to start after {max_retries * delay}s ({max_retries * delay / 60:.1f} min)!")
        return False

    def _force_model_refresh(self) -> bool:
        """Attempt model refresh via manager endpoint, fallback to direct scan"""
        print("🔄 Force Model Refresh after symlink creation...")
        base_url = config.get_comfyui_base_url()
        manager_root = f"{base_url}/manager"

        try:
            discovery_response = requests.get(manager_root, timeout=5)
            print(f"📋 Manager Discovery Status: {discovery_response.status_code}")
        except requests.exceptions.RequestException as discovery_error:
            print(f"⚠️ Manager Endpoint Discovery failed: {discovery_error}")
            return self._direct_model_refresh()

        if discovery_response.status_code == 404:
            print("⚠️ Manager Plugin not available (404)")
            return self._direct_model_refresh()

        if discovery_response.status_code >= 500:
            print(f"⚠️ Manager Discovery error code {discovery_response.status_code}, using fallback")
            return self._direct_model_refresh()

        try:
            refresh_response = requests.post(f"{manager_root}/reboot", timeout=10)
            print(f"📋 Manager Refresh Status: {refresh_response.status_code}")
            if refresh_response.status_code == 200:
                time.sleep(3)
                if not self._wait_for_comfyui():
                    print("⚠️ ComfyUI restart after Model Refresh failed")
                    return False
                print("✅ Model Refresh successful!")
                return True
            print("⚠️ Manager Refresh not successful, trying Direct Scan")
        except requests.exceptions.RequestException as refresh_error:
            print(f"⚠️ Manager Refresh failed: {refresh_error}")

        return self._direct_model_refresh()

    def _direct_model_refresh(self) -> bool:
        """Trigger a direct model refresh via the object_info endpoint"""
        try:
            print("🔄 Alternative: Direct Model Scan...")
            base_url = config.get_comfyui_base_url()
            refresh_response = requests.get(
                f"{base_url}/object_info/CheckpointLoaderSimple",
                params={"refresh": "true"},
                timeout=10,
            )
            print(f"📋 Direct Refresh Response: {refresh_response.status_code}")
            return refresh_response.status_code == 200
        except requests.exceptions.RequestException as error:
            print(f"⚠️ Direct refresh failed: {error}")
            return False

    def _start_comfyui_if_needed(self) -> bool:
        """Start ComfyUI if it's not already running with serverless optimizations"""
        # Check if ComfyUI is already running
        if self._is_comfyui_running():
            print("✅ ComfyUI is already running, skipping startup")
            if self._comfyui_process and self._comfyui_process.poll() is None:
                print(f"📋 Using existing ComfyUI process (PID: {self._comfyui_process.pid})")
            return True

        # If we have a stale process reference, clear it
        if self._comfyui_process and self._comfyui_process.poll() is not None:
            print("🔄 Clearing stale ComfyUI process reference")
            self._comfyui_process = None

        print("🚀 Starting ComfyUI in background with optimal settings...")
        detected_version = self._detect_comfyui_version()
        print(f"🧭 Detected ComfyUI version: {detected_version}")
        self._log_gpu_info()
        
        # Build ComfyUI command with base arguments
        comfy_cmd = [
            "python", str(self._comfyui_path / "main.py"),
            "--listen", config.get('comfy_host', '127.0.0.1'),
            "--port", str(config.get('comfy_port', 8188)),
            "--normalvram",
            "--preview-method", "auto",
            "--verbose",
            "--cache-lru", "3"
        ]
        
<<<<<<< HEAD
        # Add performance optimizations if enabled
        if config.get('enable_torch_compile', False):
            comfy_cmd.append("--enable-compile")
            print("⚡ torch.compile enabled for 20-30% speed boost")
        
        # Add fast startup flag for serverless
        if config.get('fast_startup', True):
            comfy_cmd.append("--fast")
            print("🚀 Fast startup mode enabled for serverless")
        # Serverless optimization: Pre-warm CUDA
        if config.get('prewarm_cuda', True):
            self._prewarm_cuda()
        
=======
        # Add optional arguments based on config
        if config.get('enable_torch_compile', False):
            comfy_cmd.append("--enable-compile")
        if config.get('disable_smart_memory', False):
            comfy_cmd.append("--disable-smart-memory")
        if config.get('force_fp16', False):
            comfy_cmd.append("--force-fp16")
        
        # Add extra CLI args from COMFY_EXTRA_ARGS
        extra_args = config.get('comfy_extra_args', '')
        if isinstance(extra_args, str) and extra_args.strip():
            try:
                comfy_cmd.extend(shlex.split(extra_args))
            except Exception:
                print(f"⚠️ Could not parse COMFY_EXTRA_ARGS: '{extra_args}'")
>>>>>>> 856f6762
        print(f"🎯 ComfyUI Start Command: {' '.join(comfy_cmd)}")

        # Create log files for debugging
        self._comfyui_logs_path.mkdir(exist_ok=True)
        stdout_log = self._comfyui_logs_path / "comfyui_stdout.log"
        stderr_log = self._comfyui_logs_path / "comfyui_stderr.log"

        try:
            with open(stdout_log, "a") as stdout_file, open(stderr_log, "a") as stderr_file:

                # Prepare environment with performance flags
                child_env = os.environ.copy()
                child_env["ENABLE_TF32"] = "1" if config.get('enable_tf32', True) else "0"
                child_env["ENABLE_CUDNN_BENCHMARK"] = "1" if config.get('enable_cudnn_benchmark', True) else "0"
                child_env["MATMUL_PRECISION"] = str(config.get('matmul_precision', 'high'))

                if config.get('enable_torch_compile', False):
                    child_env["ENABLE_TORCH_COMPILE"] = "1"
                    child_env["COMFY_ENABLE_COMPILE"] = "1"
                    child_env["TORCH_COMPILE_MODE"] = str(config.get('torch_compile_mode', 'reduce-overhead'))
                    child_env["TORCH_COMPILE_BACKEND"] = str(config.get('torch_compile_backend', 'inductor'))
                    child_env["TORCH_COMPILE_FULLGRAPH"] = "1" if config.get('torch_compile_fullgraph', False) else "0"
                    child_env["TORCH_COMPILE_DYNAMIC"] = "1" if config.get('torch_compile_dynamic', False) else "0"

                self._comfyui_process = subprocess.Popen(
                    comfy_cmd,
                    stdout=stdout_file,
                    stderr=stderr_file,
                    cwd=str(self._comfyui_path),
                    env=child_env,
                )

                print(f"📋 ComfyUI process started (PID: {self._comfyui_process.pid})")
                print(f"📝 Logs: stdout={stdout_log}, stderr={stderr_log}")

                # Wait until ComfyUI is ready
                if not self._wait_for_comfyui():
                    print("❌ ComfyUI failed to start, check logs for details")

                    try:
                        with open(stderr_log, "r") as f:
                            lines = f.readlines()
                            last_lines = lines[-50:] if len(lines) > 50 else lines
                            print("=" * 60)
                            print("📋 Last 50 lines of ComfyUI stderr:")
                            print("=" * 60)
                            for line in last_lines:
                                print(line.rstrip())
                            print("=" * 60)
                    except Exception as e:
                        print(f"⚠️ Could not read stderr log: {e}")

                    return False

                # Optional warmup to speed up first request
                if config.get_workflow_config().get('enable_startup_warmup', True):
                    try:
                        base_url = config.get_comfyui_base_url()
                        requests.get(f"{base_url}/object_info", timeout=5)
                        print("🔥 Startup warmup: object_info primed")
                    except requests.exceptions.RequestException:
                        pass

                return True

        except Exception as e:
            print(f"❌ Failed to start ComfyUI: {e}")
            print(f"📋 Traceback: {traceback.format_exc()}")
            return False

    def run_workflow(self, workflow: Dict[str, Any]) -> Optional[Dict[str, Any]]:
        """Execute ComfyUI workflow"""
        from .workflow_processor import workflow_processor

        base_url = config.get_comfyui_base_url()
        client_id = str(uuid.uuid4())
        workflow_start_time = time.time()

        try:
            print(f"📤 Sending workflow to ComfyUI API...")
            print(f"🔗 URL: {base_url}/prompt")
            print(f"🆔 Client ID: {client_id}")
            print(f"📋 Workflow Node Count: {workflow_processor.count_workflow_nodes(workflow)}")
            print(f"🔍 Workflow Nodes: {workflow_processor.get_workflow_node_ids(workflow)}")

            # Test system stats
            print(f"🔄 Testing ComfyUI System Stats...")
            stats_response = requests.get(f"{base_url}/system_stats", timeout=10)
            print(f"✅ System Stats: {stats_response.status_code}")

            # Test available models
            print(f"🔄 Testing available models...")
            models_response = requests.get(f"{base_url}/object_info", timeout=10)
            if models_response.status_code == 200:
                object_info = models_response.json()
                checkpoints = workflow_processor.extract_checkpoint_names(object_info)
                print(f"📋 Available Checkpoints: {checkpoints}")
                if not checkpoints:
                    print("⚠️ No checkpoints found!")

            # Check output directory
            output_dir = config.get_workspace_config()['comfyui_output_path']
            print(f"📁 Output Dir: {output_dir}, exists: {output_dir.exists()}, writable: {os.access(output_dir, os.W_OK) if output_dir.exists() else False}")

            # Count SaveImage nodes
            save_nodes = workflow_processor.find_save_nodes(workflow)
            print(f"💾 SaveImage Nodes found: {len(save_nodes)}")

            print(f"🚀 Sending workflow with client_id...")

            response = requests.post(
                f"{base_url}/prompt",
                json={"prompt": workflow, "client_id": client_id},
                timeout=30
            )

            print(f"📤 Response Status: {response.status_code}")
            print(f"📤 Response Headers: {dict(response.headers)}")

            if response.status_code != 200:
                print(f"📜 Response Body: {response.text}")
                return None

            result = response.json()
            prompt_id = result.get("prompt_id")

            if not prompt_id:
                print(f"❌ No prompt_id received: {result}")
                return None

            print(f"✅ Workflow sent. Prompt ID: {prompt_id}")

            # Wait for completion
            workflow_config = config.get_workflow_config()
            max_wait = workflow_config['max_wait_time']
            poll_interval = workflow_config['poll_interval']
            print(f"⏳ Workflow execution timeout: {max_wait}s ({max_wait / 60:.0f} min)")

            start_time = time.monotonic()
            while True:
                elapsed = time.monotonic() - start_time

                try:
                    history_response = requests.get(f"{base_url}/history/{prompt_id}", timeout=10)
                    if history_response.status_code == 200:
                        history = history_response.json()
                        if prompt_id in history:
                            prompt_history = history[prompt_id]
                            status = prompt_history.get("status", {})

                            if status.get("status_str") == "success":
                                print(f"✅ Workflow completed successfully!")
                                prompt_history["_workflow_start_time"] = workflow_start_time
                                return prompt_history
                            elif status.get("status_str") == "error":
                                print(f"❌ Workflow Error: {status}")
                                return None

                except requests.exceptions.RequestException as e:
                    print(f"⚠️ History API Error: {e}")

                if elapsed >= max_wait:
                    print(f"⏰ Workflow Timeout after {int(elapsed)}s (max: {max_wait}s)")
                    return None

                remaining = max_wait - elapsed
                sleep_time = min(poll_interval, remaining)
                print(f"⏳ Workflow running... ({int(elapsed)}s / {max_wait}s)")
                time.sleep(sleep_time)

        except requests.exceptions.RequestException as e:
            print(f"❌ ComfyUI API Error: {e}")
            return None
        except Exception as e:
            print(f"❌ Workflow Error: {e}")
            return None

    def find_generated_images(self, result: Dict[str, Any], workflow_start_time: float) -> List[Path]:
        """Find generated images from workflow result"""

        image_paths = []
        outputs = result.get("outputs", {})

        # Search all output nodes for images
        expected_files = []
        for node_id, node_output in outputs.items():
            if "images" in node_output:
                for img_info in node_output["images"]:
                    filename = img_info.get("filename")
                    subfolder = img_info.get("subfolder", "")
                    if filename:
                        if subfolder:
                            full_path = config.get_workspace_config()['comfyui_output_path'] / subfolder / filename
                        else:
                            full_path = config.get_workspace_config()['comfyui_output_path'] / filename

                        expected_files.append(full_path)
                        if full_path.exists():
                            image_paths.append(full_path)
                            print(f"🖼️ Found: {full_path.name}")

        # Fallback: Search output directory recursively for new images
        if not image_paths:
            print("🔍 Fallback: Recursively searching output directory for images created after workflow start...")
            output_dir = config.get_workspace_config()['comfyui_output_path']
            if output_dir.exists():
                supported_extensions = config.get_supported_extensions()
                cutoff_time = workflow_start_time

                for ext in supported_extensions['image']:
                    for img_path in output_dir.rglob(ext):
                        if img_path.stat().st_mtime > cutoff_time:
                            image_paths.append(img_path)
                            rel_path = img_path.relative_to(output_dir)
                            print(f"🖼️ New image found: {rel_path} (mtime: {img_path.stat().st_mtime}, cutoff: {cutoff_time})")

                if not image_paths:
                    print(f"⚠️ No images found created after {cutoff_time} (workflow start time)")

                    # List recent files for debugging
                    recent_files = []
                    for ext in supported_extensions['image']:
                        recent_files.extend(output_dir.rglob(ext))
                    recent_files = sorted(recent_files, key=lambda p: p.stat().st_mtime, reverse=True)[:5]
                    if recent_files:
                        print(f"📋 Most recent images in output directory:")
                        for f in recent_files:
                            rel_path = f.relative_to(output_dir)
                            print(f"   - {rel_path} (mtime: {f.stat().st_mtime})")

        return image_paths

    def _log_gpu_info(self) -> None:
        """Log basic GPU information for diagnostics in serverless context"""
        try:
            import torch
            available = torch.cuda.is_available()
            print(f"🧩 CUDA available: {available}")
            if available:
                device = torch.device("cuda")
                name = torch.cuda.get_device_name(device)
                total = torch.cuda.get_device_properties(device).total_memory // (1024 * 1024)
                capability = torch.cuda.get_device_capability(device)
                print(f"🎛️  GPU: {name} | VRAM: {total} MB | CC: {capability}")
        except Exception:
            pass

    def cleanup_temp_files(self, file_paths: List[Path]) -> int:
        """Clean up temporary ComfyUI output files"""
        if not config.get('cleanup_temp_files', True):
            print("📋 Cleanup disabled via CLEANUP_TEMP_FILES=false")
            return 0

        deleted_count = 0
        for file_path in file_paths:
            try:
                if file_path.exists():
                    file_path.unlink()
                    deleted_count += 1
            except Exception as e:
                print(f"⚠️ Could not delete temp file {file_path.name}: {e}")

        if deleted_count > 0:
            print(f"🧹 Cleaned up {deleted_count} temporary file(s)")

        return deleted_count

    def _prewarm_cuda(self):
        """Pre-warm CUDA for faster first inference (serverless optimization)"""
        try:
            import torch
            if torch.cuda.is_available():
                print("🔥 Pre-warming CUDA...")
                # Quick CUDA operation to initialize context
                _ = torch.zeros(1, device='cuda')
                torch.cuda.synchronize()
                print("✅ CUDA pre-warmed")
        except Exception as e:
            print(f"⚠️ CUDA pre-warm failed: {e}")
    
    def _apply_performance_optimizations(self):
        """Apply runtime performance optimizations"""
        try:
            import torch
            
            print("⚡ Applying performance optimizations...")
            
            # Enable TF32 for Ampere+ GPUs
            if hasattr(torch.backends.cuda, 'matmul'):
                torch.backends.cuda.matmul.allow_tf32 = True
                print("  ✓ TF32 matmul enabled")
            
            if hasattr(torch.backends.cudnn, 'allow_tf32'):
                torch.backends.cudnn.allow_tf32 = True
                print("  ✓ TF32 cuDNN enabled")
            
            # Enable cuDNN benchmarking
            torch.backends.cudnn.benchmark = True
            print("  ✓ cuDNN benchmark enabled")
            
            # Disable deterministic for performance
            torch.backends.cudnn.deterministic = False
            print("  ✓ Non-deterministic mode for speed")
            
            print("✅ Performance optimizations applied")
        except Exception as e:
            print(f"⚠️ Performance optimization failed: {e}")
    
    def start_server_if_needed(self) -> bool:
        """Start ComfyUI server if needed and setup models"""
        # Apply performance optimizations at startup
        if config.get('enable_optimizations', True):
            self._apply_performance_optimizations()
        
        # Volume Models Setup
        comfy_models_dir = config.get_workspace_config()['comfyui_models_path']
        just_setup_models = False

        if not comfy_models_dir.is_symlink() or not comfy_models_dir.exists():
            print("📦 Setting up Volume Models...")
            volume_setup_success = self._setup_volume_models()
            if not volume_setup_success:
                print("⚠️ Volume Models Setup failed - ComfyUI will start without Volume Models")
            else:
                print("✅ Volume Models Setup successful - ComfyUI will find models at startup!")
                time.sleep(2)
                print("🔗 Symlinks stabilized - ComfyUI can now start")
                just_setup_models = True

        # Start ComfyUI if not already running
        if not self._start_comfyui_if_needed():
            return False

        # Model refresh only needed after initial setup
        if just_setup_models and config.get('comfy_refresh_models', True):
            print("⏳ Waiting for ComfyUI model scanning to initialize...")
            time.sleep(3)  # Reduced from 5s for faster serverless startup
            self._force_model_refresh()

        return True


# Global ComfyUI manager instance
# Note: Singleton pattern is intentional for serverless functions.
# RunPod reuses containers between invocations, making this optimal for:
# - Performance: Avoids repeated initialization overhead
# - State management: Maintains ComfyUI server process across requests
# - Resource efficiency: Single process manager per container
# Thread safety is not required as serverless invocations are single-threaded.
comfyui_manager = ComfyUIManager()<|MERGE_RESOLUTION|>--- conflicted
+++ resolved
@@ -335,21 +335,6 @@
             "--cache-lru", "3"
         ]
         
-<<<<<<< HEAD
-        # Add performance optimizations if enabled
-        if config.get('enable_torch_compile', False):
-            comfy_cmd.append("--enable-compile")
-            print("⚡ torch.compile enabled for 20-30% speed boost")
-        
-        # Add fast startup flag for serverless
-        if config.get('fast_startup', True):
-            comfy_cmd.append("--fast")
-            print("🚀 Fast startup mode enabled for serverless")
-        # Serverless optimization: Pre-warm CUDA
-        if config.get('prewarm_cuda', True):
-            self._prewarm_cuda()
-        
-=======
         # Add optional arguments based on config
         if config.get('enable_torch_compile', False):
             comfy_cmd.append("--enable-compile")
@@ -365,7 +350,6 @@
                 comfy_cmd.extend(shlex.split(extra_args))
             except Exception:
                 print(f"⚠️ Could not parse COMFY_EXTRA_ARGS: '{extra_args}'")
->>>>>>> 856f6762
         print(f"🎯 ComfyUI Start Command: {' '.join(comfy_cmd)}")
 
         # Create log files for debugging
@@ -633,53 +617,8 @@
 
         return deleted_count
 
-    def _prewarm_cuda(self):
-        """Pre-warm CUDA for faster first inference (serverless optimization)"""
-        try:
-            import torch
-            if torch.cuda.is_available():
-                print("🔥 Pre-warming CUDA...")
-                # Quick CUDA operation to initialize context
-                _ = torch.zeros(1, device='cuda')
-                torch.cuda.synchronize()
-                print("✅ CUDA pre-warmed")
-        except Exception as e:
-            print(f"⚠️ CUDA pre-warm failed: {e}")
-    
-    def _apply_performance_optimizations(self):
-        """Apply runtime performance optimizations"""
-        try:
-            import torch
-            
-            print("⚡ Applying performance optimizations...")
-            
-            # Enable TF32 for Ampere+ GPUs
-            if hasattr(torch.backends.cuda, 'matmul'):
-                torch.backends.cuda.matmul.allow_tf32 = True
-                print("  ✓ TF32 matmul enabled")
-            
-            if hasattr(torch.backends.cudnn, 'allow_tf32'):
-                torch.backends.cudnn.allow_tf32 = True
-                print("  ✓ TF32 cuDNN enabled")
-            
-            # Enable cuDNN benchmarking
-            torch.backends.cudnn.benchmark = True
-            print("  ✓ cuDNN benchmark enabled")
-            
-            # Disable deterministic for performance
-            torch.backends.cudnn.deterministic = False
-            print("  ✓ Non-deterministic mode for speed")
-            
-            print("✅ Performance optimizations applied")
-        except Exception as e:
-            print(f"⚠️ Performance optimization failed: {e}")
-    
     def start_server_if_needed(self) -> bool:
         """Start ComfyUI server if needed and setup models"""
-        # Apply performance optimizations at startup
-        if config.get('enable_optimizations', True):
-            self._apply_performance_optimizations()
-        
         # Volume Models Setup
         comfy_models_dir = config.get_workspace_config()['comfyui_models_path']
         just_setup_models = False
@@ -702,7 +641,7 @@
         # Model refresh only needed after initial setup
         if just_setup_models and config.get('comfy_refresh_models', True):
             print("⏳ Waiting for ComfyUI model scanning to initialize...")
-            time.sleep(3)  # Reduced from 5s for faster serverless startup
+            time.sleep(5)
             self._force_model_refresh()
 
         return True
