--- conflicted
+++ resolved
@@ -758,13 +758,8 @@
                         print(f"🧩 GPU: {line}")
                         gpu_info_logged = True
             
-<<<<<<< HEAD
-            if not gpu_info_logged:
-                # Fallback minimal signal
-=======
             # Fallback minimal signal if GPU info wasn't logged
             if not gpu_info_logged:
->>>>>>> 0f825641
                 visible = os.getenv("NVIDIA_VISIBLE_DEVICES", "unknown")
                 print(f"🧩 CUDA visible devices: {visible}")
         except Exception as e:
