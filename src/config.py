"""
Configuration management for RunPod ComfyUI Serverless Handler
"""
import os
from pathlib import Path
from typing import Dict, Any, Optional


class Config:
    """Configuration management class"""

    def __init__(self):
        self._config = {}
        self._logger = None
        self._load_config()

    @property
    def logger(self):
        """Lazy initialization of logger to avoid circular imports"""
        if self._logger is None:
            from .logger import get_logger
            self._logger = get_logger('config')
        return self._logger

    def _load_config(self):
        """Load configuration from environment variables"""
        # ComfyUI Configuration
        self._config.update({
            'comfy_port': self._parse_int_env('COMFY_PORT', '8188'),
            'comfy_host': os.getenv('COMFY_HOST', '127.0.0.1'),
            'comfy_startup_timeout': self._parse_int_env('COMFYUI_STARTUP_TIMEOUT', '600'),  # Default: 10 minutes
            'randomize_seeds': self._parse_bool_env('RANDOMIZE_SEEDS', 'true'),
            'comfy_refresh_models': self._parse_bool_env('COMFYUI_REFRESH_MODELS', 'true'),
            'cleanup_temp_files': self._parse_bool_env('CLEANUP_TEMP_FILES', 'true'),
            'debug_s3_urls': self._parse_bool_env('DEBUG_S3_URLS', 'false'),
<<<<<<< HEAD
            # Performance & Serverless Optimizations
            'enable_torch_compile': self._parse_bool_env('ENABLE_TORCH_COMPILE', 'false'),
            'enable_optimizations': self._parse_bool_env('ENABLE_OPTIMIZATIONS', 'true'),
            'prewarm_cuda': self._parse_bool_env('PREWARM_CUDA', 'true'),
            'fast_startup': self._parse_bool_env('FAST_STARTUP', 'true'),
=======
            # Performance flags
            'enable_torch_compile': self._parse_bool_env('ENABLE_TORCH_COMPILE', 'false'),
            'torch_compile_mode': os.getenv('TORCH_COMPILE_MODE', 'reduce-overhead'),
            'torch_compile_backend': os.getenv('TORCH_COMPILE_BACKEND', 'inductor'),
            'torch_compile_fullgraph': self._parse_bool_env('TORCH_COMPILE_FULLGRAPH', 'false'),
            'torch_compile_dynamic': self._parse_bool_env('TORCH_COMPILE_DYNAMIC', 'false'),
            'enable_tf32': self._parse_bool_env('ENABLE_TF32', 'true'),
            'enable_cudnn_benchmark': self._parse_bool_env('ENABLE_CUDNN_BENCHMARK', 'true'),
            'matmul_precision': os.getenv('MATMUL_PRECISION', 'high'),
            # Additional CLI args for ComfyUI (space-separated)
            'comfy_extra_args': os.getenv('COMFY_EXTRA_ARGS', ''),
            # Legacy serverless optimizations (kept for backward compatibility)
            'disable_smart_memory': self._parse_bool_env('DISABLE_SMART_MEMORY', 'false'),
            'force_fp16': self._parse_bool_env('FORCE_FP16', 'false'),
            'cold_start_optimization': self._parse_bool_env('COLD_START_OPTIMIZATION', 'true'),
            'preload_models': self._parse_bool_env('PRELOAD_MODELS', 'false'),
            'gpu_memory_fraction': self._parse_float_env('GPU_MEMORY_FRACTION', '0.9'),
>>>>>>> 856f6762
        })

        # S3 Configuration
        self._config['s3'] = {
            'bucket': os.getenv('S3_BUCKET'),
            'access_key': os.getenv('S3_ACCESS_KEY'),
            'secret_key': os.getenv('S3_SECRET_KEY'),
            'endpoint_url': os.getenv('S3_ENDPOINT_URL'),
            'region': os.getenv('S3_REGION', 'auto'),
            'public_url': os.getenv('S3_PUBLIC_URL'),
            'signed_url_expiry': int(os.getenv('S3_SIGNED_URL_EXPIRY', '3600')),
            'cache_control': os.getenv('S3_CACHE_CONTROL', 'public, max-age=31536000'),
            'signature_version': os.getenv('S3_SIGNATURE_VERSION', 's3v4'),
            'addressing_style': os.getenv('S3_ADDRESSING_STYLE', 'path'),
        }

        # Volume Configuration
        self._config['volume'] = {
            'runpod_volume_path': Path(os.getenv('RUNPOD_VOLUME_PATH', '/runpod-volume')),
            'runpod_output_dir': os.getenv('RUNPOD_OUTPUT_DIR'),
            'network_volume_timeout': self._parse_int_env('NETWORK_VOLUME_TIMEOUT', '15'),
            'volume_models_dir': os.getenv('VOLUME_MODELS_DIR'),
        }

        # Workspace Configuration
        self._config['workspace'] = {
            'workspace_path': Path('/workspace'),
            'comfyui_path': Path('/workspace/ComfyUI'),
            'comfyui_models_path': Path('/workspace/ComfyUI/models'),
            'comfyui_output_path': Path('/workspace/ComfyUI/output'),
            'comfyui_logs_path': Path('/workspace/logs'),
        }

        # Workflow Configuration
        self._config['workflow'] = {
            'max_wait_time': 3600,  # 60 minutes for video rendering
            'poll_interval': 5,     # seconds
            'default_workflow_duration': 60,  # seconds
            'enable_startup_warmup': self._parse_bool_env('ENABLE_STARTUP_WARMUP', 'true'),
        }

    def _parse_bool_env(self, key: str, default: str = 'false') -> bool:
        """Safely parse environment variable as boolean"""
        value = os.getenv(key, default).lower()
        return value in {'1', 'true', 'yes', 'on'}

    def _parse_int_env(self, key: str, default: str) -> int:
        """Safely parse environment variable as integer"""
        value = os.getenv(key, default)
        try:
            return int(value)
        except (ValueError, TypeError):
            self.logger.warning(f"Invalid integer value for {key}: '{value}', using default: {default}")
            try:
                return int(default)
            except (ValueError, TypeError):
                raise ValueError(f"[config] ERROR: Invalid default integer value for {key}: '{default}' (env value: '{value}')")
    
    def _parse_float_env(self, key: str, default: str) -> float:
        """Safely parse environment variable as float"""
        value = os.getenv(key, default)
        try:
            return float(value)
        except (ValueError, TypeError):
            self.logger.warning(f"Invalid float value for {key}: '{value}', using default: {default}")
            try:
                return float(default)
            except (ValueError, TypeError):
                raise ValueError(f"[config] ERROR: Invalid default float value for {key}: '{default}' (env value: '{value}')")
    
    def get(self, key: str, default: Any = None) -> Any:
        """
        Retrieve a configuration value by key.

        Args:
            key (str): The configuration key to retrieve.
            default (Any, optional): The value to return if the key is not found. Defaults to None.

        Returns:
            Any: The value associated with the key, or the default if the key is not present.
        """
        return self._config.get(key, default)

    def get_s3_config(self) -> Dict[str, Any]:
        """Get S3 configuration"""
        return self._config['s3']

    def get_volume_config(self) -> Dict[str, Any]:
        """Get volume configuration"""
        return self._config['volume']

    def get_workspace_config(self) -> Dict[str, Any]:
        """Get workspace configuration"""
        return self._config['workspace']

    def get_workflow_config(self) -> Dict[str, Any]:
        """Get workflow configuration"""
        return self._config['workflow']

    def is_s3_configured(self) -> bool:
        """Check if S3 is properly configured"""
        s3_config = self.get_s3_config()
        return all([
            s3_config['bucket'],
            s3_config['access_key'],
            s3_config['secret_key']
        ])

    def get_comfyui_base_url(self) -> str:
        """Get ComfyUI base URL"""
        return f"http://{self._config['comfy_host']}:{self._config['comfy_port']}"

    def get_supported_extensions(self) -> Dict[str, list]:
        """Get supported file extensions"""
        return {
            'image': ['*.png', '*.jpg', '*.jpeg', '*.webp', '*.gif'],
            'video': ['*.mp4', '*.webm', '*.mov', '*.avi']
        }


# Global configuration instance
# Note: Singleton pattern is intentional for serverless functions.
# Configuration is loaded once at container startup and reused across invocations.
config = Config()<|MERGE_RESOLUTION|>--- conflicted
+++ resolved
@@ -33,13 +33,6 @@
             'comfy_refresh_models': self._parse_bool_env('COMFYUI_REFRESH_MODELS', 'true'),
             'cleanup_temp_files': self._parse_bool_env('CLEANUP_TEMP_FILES', 'true'),
             'debug_s3_urls': self._parse_bool_env('DEBUG_S3_URLS', 'false'),
-<<<<<<< HEAD
-            # Performance & Serverless Optimizations
-            'enable_torch_compile': self._parse_bool_env('ENABLE_TORCH_COMPILE', 'false'),
-            'enable_optimizations': self._parse_bool_env('ENABLE_OPTIMIZATIONS', 'true'),
-            'prewarm_cuda': self._parse_bool_env('PREWARM_CUDA', 'true'),
-            'fast_startup': self._parse_bool_env('FAST_STARTUP', 'true'),
-=======
             # Performance flags
             'enable_torch_compile': self._parse_bool_env('ENABLE_TORCH_COMPILE', 'false'),
             'torch_compile_mode': os.getenv('TORCH_COMPILE_MODE', 'reduce-overhead'),
@@ -57,7 +50,6 @@
             'cold_start_optimization': self._parse_bool_env('COLD_START_OPTIMIZATION', 'true'),
             'preload_models': self._parse_bool_env('PRELOAD_MODELS', 'false'),
             'gpu_memory_fraction': self._parse_float_env('GPU_MEMORY_FRACTION', '0.9'),
->>>>>>> 856f6762
         })
 
         # S3 Configuration
