--- conflicted
+++ resolved
@@ -33,15 +33,6 @@
             'comfy_refresh_models': self._parse_bool_env('COMFYUI_REFRESH_MODELS', 'true'),
             'cleanup_temp_files': self._parse_bool_env('CLEANUP_TEMP_FILES', 'true'),
             'debug_s3_urls': self._parse_bool_env('DEBUG_S3_URLS', 'false'),
-<<<<<<< HEAD
-            # Serverless optimizations
-            'enable_torch_compile': self._parse_bool_env('ENABLE_TORCH_COMPILE', 'true'),
-            'disable_smart_memory': self._parse_bool_env('DISABLE_SMART_MEMORY', 'false'),
-            'force_fp16': self._parse_bool_env('FORCE_FP16', 'false'),
-            'cold_start_optimization': self._parse_bool_env('COLD_START_OPTIMIZATION', 'true'),
-            'preload_models': self._parse_bool_env('PRELOAD_MODELS', 'false'),
-            'gpu_memory_fraction': self._parse_float_env('GPU_MEMORY_FRACTION', '0.9'),
-=======
             # Performance flags
             'enable_torch_compile': self._parse_bool_env('ENABLE_TORCH_COMPILE', 'false'),
             'torch_compile_mode': os.getenv('TORCH_COMPILE_MODE', 'reduce-overhead'),
@@ -53,7 +44,12 @@
             'matmul_precision': os.getenv('MATMUL_PRECISION', 'high'),
             # Additional CLI args for ComfyUI (space-separated)
             'comfy_extra_args': os.getenv('COMFY_EXTRA_ARGS', ''),
->>>>>>> ff8fcb80
+            # Legacy serverless optimizations (kept for backward compatibility)
+            'disable_smart_memory': self._parse_bool_env('DISABLE_SMART_MEMORY', 'false'),
+            'force_fp16': self._parse_bool_env('FORCE_FP16', 'false'),
+            'cold_start_optimization': self._parse_bool_env('COLD_START_OPTIMIZATION', 'true'),
+            'preload_models': self._parse_bool_env('PRELOAD_MODELS', 'false'),
+            'gpu_memory_fraction': self._parse_float_env('GPU_MEMORY_FRACTION', '0.9'),
         })
 
         # S3 Configuration
